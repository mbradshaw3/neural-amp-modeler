# File: gui.py
# Created Date: Saturday February 25th 2023
# Author: Steven Atkinson (steven@atkinson.mn)

"""
GUI for training

Usage:
>>> from nam.train.gui import run
>>> run()
"""


# Hack to recover graceful shutdowns in Windows.
# This has to happen ASAP
# See:
# https://github.com/sdatkinson/neural-amp-modeler/issues/105
# https://stackoverflow.com/a/44822794
def _ensure_graceful_shutdowns():
    import os

    if os.name == "nt":  # OS is Windows
        os.environ["FOR_DISABLE_CONSOLE_CTRL_HANDLER"] = "1"


_ensure_graceful_shutdowns()

import re
import tkinter as tk
import webbrowser
from dataclasses import dataclass
from enum import Enum
from functools import partial
from pathlib import Path
from tkinter import filedialog
from typing import Callable, Dict, Optional, Sequence

try:  # 3rd-party and 1st-party imports
    import torch

    from nam import __version__
    from nam.data import Split
    from nam.train import core
    from nam.train.gui._resources import settings
    from nam.models.metadata import GearType, UserMetadata, ToneType

    # Ok private access here--this is technically allowed access
    from nam.train import metadata
    from nam.train._names import INPUT_BASENAMES, LATEST_VERSION
    from nam.train.metadata import TRAINING_KEY

    _install_is_valid = True
    _HAVE_ACCELERATOR = torch.cuda.is_available() or torch.backends.mps.is_available()
except ImportError:
    _install_is_valid = False
    _HAVE_ACCELERATOR = False

__all__ = ["run"]

if _HAVE_ACCELERATOR:
    _DEFAULT_NUM_EPOCHS = 100
    _DEFAULT_BATCH_SIZE = 16
    _DEFAULT_LR_DECAY = 0.007
else:
    _DEFAULT_NUM_EPOCHS = 20
    _DEFAULT_BATCH_SIZE = 1
    _DEFAULT_LR_DECAY = 0.05
_BUTTON_WIDTH = 20
_BUTTON_HEIGHT = 2
_TEXT_WIDTH = 70

_DEFAULT_DELAY = None
_DEFAULT_IGNORE_CHECKS = False
_DEFAULT_THRESHOLD_ESR = None

_ADVANCED_OPTIONS_LEFT_WIDTH = 12
_ADVANCED_OPTIONS_RIGHT_WIDTH = 12
_METADATA_RIGHT_WIDTH = 60


@dataclass
class _AdvancedOptions(object):
    """
    :param architecture: Which architecture to use.
    :param num_epochs: How many epochs to train for.
    :param latency: Latency between the input and output audio, in samples.
        None means we don't know and it has to be calibrated.
    :param ignore_checks: Keep going even if a check says that something is wrong.
    :param threshold_esr: Stop training if the ESR gets better than this. If None, don't
        stop.
    """

    architecture: core.Architecture
    num_epochs: int
    latency: Optional[int]
    ignore_checks: bool
    threshold_esr: Optional[float]


class _PathType(Enum):
    FILE = "file"
    DIRECTORY = "directory"
    MULTIFILE = "multifile"


class _PathButton(object):
    """
    Button and the path
    """

    def __init__(
        self,
        frame: tk.Frame,
        button_text: str,
        info_str: str,
        path_type: _PathType,
        path_key: settings.PathKey,
        hooks: Optional[Sequence[Callable[[], None]]] = None,
        color_when_not_set: str = "#EF0000",  # Darker red
        color_when_set: str = "systemTextColor",
        default: Optional[Path] = None,
    ):
        """
        :param hooks: Callables run at the end of setting the value.
        """
        self._button_text = button_text
        self._info_str = info_str
        self._path: Optional[Path] = default
        self._path_type = path_type
        self._path_key = path_key
        self._frame = frame
        self._widgets = {}
        self._widgets["button"] = tk.Button(
            self._frame,
            text=button_text,
            width=_BUTTON_WIDTH,
            height=_BUTTON_HEIGHT,
            command=self._set_val,
        )
        self._widgets["button"].pack(side=tk.LEFT)
        self._widgets["label"] = tk.Label(
            self._frame,
            width=_TEXT_WIDTH,
            height=_BUTTON_HEIGHT,
            bg=None,
            anchor="w",
        )
        self._widgets["label"].pack(side=tk.LEFT)
        self._hooks = hooks
        self._color_when_not_set = color_when_not_set
        self._color_when_set = color_when_set
        self._set_text()

    def __setitem__(self, key, val):
        """
        Implement tk-style setter for state
        """
        if key == "state":
            for widget in self._widgets.values():
                widget["state"] = val
        else:
            raise RuntimeError(
                f"{self.__class__.__name__} instance does not support item assignment for non-state key {key}!"
            )

    @property
    def val(self) -> Optional[Path]:
        return self._path

    def _set_text(self):
        if self._path is None:
            self._widgets["label"]["fg"] = self._color_when_not_set
            self._widgets["label"]["text"] = self._info_str
        else:
            val = self.val
            val = val[0] if isinstance(val, tuple) and len(val) == 1 else val
            self._widgets["label"]["fg"] = self._color_when_set
            self._widgets["label"][
                "text"
            ] = f"{self._button_text.capitalize()} set to {val}"

    def _set_val(self):
        last_path = settings.get_last_path(self._path_key)
        if last_path is None:
            initial_dir = None
        elif not last_path.is_dir():
            initial_dir = last_path.parent
        else:
            initial_dir = last_path
        result = {
            _PathType.FILE: filedialog.askopenfilename,
            _PathType.DIRECTORY: filedialog.askdirectory,
            _PathType.MULTIFILE: filedialog.askopenfilenames,
        }[self._path_type](initialdir=str(initial_dir))
        if result != "":
            self._path = result
            settings.set_last_path(
                self._path_key,
                Path(result[0] if self._path_type == _PathType.MULTIFILE else result),
            )
        self._set_text()

        if self._hooks is not None:
            for h in self._hooks:
                h()


class _InputPathButton(_PathButton):
    def __init__(self, *args, **kwargs):
        super().__init__(*args, **kwargs)
        # Download the training file!
        self._widgets["button_download_input"] = tk.Button(
            self._frame,
            text="Download input file",
            width=_BUTTON_WIDTH,
            height=_BUTTON_HEIGHT,
            command=self._download_input_file,
        )
        self._widgets["button_download_input"].pack(side=tk.RIGHT)

    @classmethod
    def _download_input_file(cls):
        file_urls = {
            "v3_0_0.wav": "https://drive.google.com/file/d/1Pgf8PdE0rKB1TD4TRPKbpNo1ByR3IOm9/view?usp=drive_link",
            "v2_0_0.wav": "https://drive.google.com/file/d/1xnyJP_IZ7NuyDSTJfn-Jmc5lw0IE7nfu/view?usp=drive_link",
            "v1_1_1.wav": "",
            "v1.wav": "",
        }
        # Pick the most recent file.
        for input_basename in INPUT_BASENAMES:
            name = input_basename.name
            url = file_urls.get(name)
            if url:
                if name != LATEST_VERSION.name:
                    print(
                        f"WARNING: File {name} is out of date. "
                        "This needs to be updated!"
                    )
                webbrowser.open(url)
                return


class _ClearablePathButton(_PathButton):
    """
    Can clear a path
    """

    def __init__(self, *args, **kwargs):
        super().__init__(*args, color_when_not_set="black", **kwargs)
        # Download the training file!
        self._widgets["button_clear"] = tk.Button(
            self._frame,
            text="Clear",
            width=_BUTTON_WIDTH,
            height=_BUTTON_HEIGHT,
            command=self._clear_path,
        )
        self._widgets["button_clear"].pack(side=tk.RIGHT)

    def _clear_path(self):
        self._path = None
        self._set_text()


class _CheckboxKeys(Enum):
    """
    Keys for checkboxes
    """

    FIT_CAB = "fit_cab"
    SILENT_TRAINING = "silent_training"
    SAVE_PLOT = "save_plot"


class _TopLevelWithOk(tk.Toplevel):
    """
    Toplevel with an Ok button (provide yourself!)
    """

    def __init__(
        self, on_ok: Callable[[None], None], resume_main: Callable[[None], None]
    ):
        """
        :param on_ok: What to do when "Ok" button is pressed
        """
        super().__init__()
        self._on_ok = on_ok
        self._resume_main = resume_main

    def destroy(self, pressed_ok: bool = False):
        if pressed_ok:
            self._on_ok()
        self._resume_main()
        super().destroy()


class _TopLevelWithYesNo(tk.Toplevel):
    """
    Toplevel holding functions for yes/no buttons to close
    """

    def __init__(
        self,
        on_yes: Callable[[None], None],
        on_no: Callable[[None], None],
        on_close: Optional[Callable[[None], None]],
        resume_main: Callable[[None], None],
    ):
        """
        :param on_yes: What to do when "Yes" button is pressed.
        :param on_no: What to do when "No" button is pressed.
        :param on_close: Do this regardless when closing (via yes/no/x) before
            resuming.
        """
        super().__init__()
        self._on_yes = on_yes
        self._on_no = on_no
        self._on_close = on_close
        self._resume_main = resume_main

    def destroy(self, pressed_yes: bool = False, pressed_no: bool = False):
        if pressed_yes:
            self._on_yes()
        if pressed_no:
            self._on_no()
        if self._on_close is not None:
            self._on_close()
        self._resume_main()
        super().destroy()


class _OkModal(object):
    """
    Message and OK button
    """

    def __init__(self, resume_main, msg: str):
        self._root = _TopLevelWithOk((lambda: None), resume_main)
        self._text = tk.Label(self._root, text=msg)
        self._text.pack()
        self._ok = tk.Button(
            self._root,
            text="Ok",
            width=_BUTTON_WIDTH,
            height=_BUTTON_HEIGHT,
            command=lambda: self._root.destroy(pressed_ok=True),
        )
        self._ok.pack()


class _YesNoModal(object):
    """
    Modal w/ yes/no buttons
    """

    def __init__(
        self,
        on_yes: Callable[[None], None],
        on_no: Callable[[None], None],
        resume_main,
        msg: str,
        on_close: Optional[Callable[[None], None]] = None,
        label_kwargs: Optional[dict] = None,
    ):
        label_kwargs = {} if label_kwargs is None else label_kwargs
        self._root = _TopLevelWithYesNo(on_yes, on_no, on_close, resume_main)
        self._text = tk.Label(self._root, text=msg, **label_kwargs)
        self._text.pack()
        self._buttons_frame = tk.Frame(self._root)
        self._buttons_frame.pack()
        self._yes = tk.Button(
            self._buttons_frame,
            text="Yes",
            width=_BUTTON_WIDTH,
            height=_BUTTON_HEIGHT,
            command=lambda: self._root.destroy(pressed_yes=True),
        )
        self._yes.pack(side=tk.LEFT)
        self._no = tk.Button(
            self._buttons_frame,
            text="No",
            width=_BUTTON_WIDTH,
            height=_BUTTON_HEIGHT,
            command=lambda: self._root.destroy(pressed_no=True),
        )
        self._no.pack(side=tk.RIGHT)


class _GUIWidgets(Enum):
    INPUT_PATH = "input_path"
    OUTPUT_PATH = "output_path"
    TRAINING_DESTINATION = "training_destination"
    METADATA = "metadata"
    ADVANCED_OPTIONS = "advanced_options"
    TRAIN = "train"


class _GUI(object):
    def __init__(self):
        self._root = tk.Tk()
        self._root.title(f"NAM Trainer - v{__version__}")
        self._widgets = {}

        # Buttons for paths:
        self._frame_input = tk.Frame(self._root)
        self._frame_input.pack(anchor="w")
        self._widgets[_GUIWidgets.INPUT_PATH] = _InputPathButton(
            self._frame_input,
            "Input Audio",
            f"Select input (DI) file (e.g. {LATEST_VERSION.name})",
            _PathType.FILE,
            settings.PathKey.INPUT_FILE,
            hooks=[self._check_button_states],
        )

        self._frame_output_path = tk.Frame(self._root)
        self._frame_output_path.pack(anchor="w")
        self._widgets[_GUIWidgets.OUTPUT_PATH] = _PathButton(
            self._frame_output_path,
            "Output Audio",
            "Select output (reamped) file - (Choose MULTIPLE FILES to enable BATCH TRAINING)",
            _PathType.MULTIFILE,
            settings.PathKey.OUTPUT_FILE,
            hooks=[self._check_button_states],
        )

        self._frame_train_destination = tk.Frame(self._root)
        self._frame_train_destination.pack(anchor="w")
        self._widgets[_GUIWidgets.TRAINING_DESTINATION] = _PathButton(
            self._frame_train_destination,
            "Train Destination",
            "Select training output directory",
            _PathType.DIRECTORY,
            settings.PathKey.TRAINING_DESTINATION,
            hooks=[self._check_button_states],
        )

        # Metadata
        self.user_metadata = UserMetadata()
        self._frame_metadata = tk.Frame(self._root)
        self._frame_metadata.pack(anchor="w")
        self._widgets["metadata"] = tk.Button(
            self._frame_metadata,
            text="Metadata...",
            width=_BUTTON_WIDTH,
            height=_BUTTON_HEIGHT,
            command=self._open_metadata,
        )
        self._widgets["metadata"].pack()
        self.user_metadata_flag = False

        # This should probably be to the right somewhere
        self._get_additional_options_frame()

        # Last frames: avdanced options & train in the SE corner:
        self._frame_advanced_options = tk.Frame(self._root)
        self._frame_train = tk.Frame(self._root)
        # Pack train first so that it's on bottom.
        self._frame_train.pack(side=tk.BOTTOM, anchor="e")
        self._frame_advanced_options.pack(side=tk.BOTTOM, anchor="e")

        # Advanced options for training
        default_architecture = core.Architecture.STANDARD
        self.advanced_options = _AdvancedOptions(
            default_architecture,
            _DEFAULT_NUM_EPOCHS,
            _DEFAULT_DELAY,
            _DEFAULT_IGNORE_CHECKS,
            _DEFAULT_THRESHOLD_ESR,
        )
        # Window to edit them:

        self._widgets[_GUIWidgets.ADVANCED_OPTIONS] = tk.Button(
            self._frame_advanced_options,
            text="Advanced options...",
            width=_BUTTON_WIDTH,
            height=_BUTTON_HEIGHT,
            command=self._open_advanced_options,
        )
        self._widgets[_GUIWidgets.ADVANCED_OPTIONS].pack()

        # Train button

        self._widgets[_GUIWidgets.TRAIN] = tk.Button(
            self._frame_train,
            text="Train",
            width=_BUTTON_WIDTH,
            height=_BUTTON_HEIGHT,
            command=self._train,
        )
        self._widgets[_GUIWidgets.TRAIN].pack()

        self._check_button_states()

    def _check_button_states(self):
        """
        Determine if any buttons should be disabled
        """
        # Train button is disabled unless all paths are set
        if any(
            pb.val is None
            for pb in (
                self._widgets[_GUIWidgets.INPUT_PATH],
                self._widgets[_GUIWidgets.OUTPUT_PATH],
                self._widgets[_GUIWidgets.TRAINING_DESTINATION],
            )
        ):
            self._widgets[_GUIWidgets.TRAIN]["state"] = tk.DISABLED
            return
        self._widgets[_GUIWidgets.TRAIN]["state"] = tk.NORMAL

    def _get_additional_options_frame(self):
        # Checkboxes
        # TODO get these definitions into __init__()
        self._frame_checkboxes = tk.Frame(self._root)
        self._frame_checkboxes.pack(side=tk.LEFT)
        row = 1

        @dataclass
        class Checkbox(object):
            variable: tk.BooleanVar
            check_button: tk.Checkbutton

        def make_checkbox(
            key: _CheckboxKeys, text: str, default_value: bool
        ) -> Checkbox:
            variable = tk.BooleanVar()
            variable.set(default_value)
            check_button = tk.Checkbutton(
                self._frame_checkboxes, text=text, variable=variable
            )
            self._checkboxes[key] = Checkbox(variable, check_button)
            self._widgets[key] = check_button  # For tracking in set-all-widgets ops

        self._checkboxes: Dict[_CheckboxKeys, Checkbox] = dict()
        make_checkbox(_CheckboxKeys.FIT_CAB, "Cab modeling", False)
        make_checkbox(
            _CheckboxKeys.SILENT_TRAINING,
            "Silent run (suggested for batch training)",
            False,
        )
        make_checkbox(_CheckboxKeys.SAVE_PLOT, "Save ESR plot automatically", True)

        # Grid them:
        row = 1
        for v in self._checkboxes.values():
            v.check_button.grid(row=row, column=1, sticky="W")
            row += 1

    def mainloop(self):
        self._root.mainloop()

    def _disable(self):
        self._set_all_widget_states_to(tk.DISABLED)

    def _open_advanced_options(self):
        """
        Open window for advanced options
        """

        self._wait_while_func(lambda resume: _AdvancedOptionsGUI(resume, self))

    def _open_metadata(self):
        """
        Open window for metadata
        """

        self._wait_while_func(lambda resume: _UserMetadataGUI(resume, self))

    def _resume(self):
        self._set_all_widget_states_to(tk.NORMAL)
        self._check_button_states()

    def _set_all_widget_states_to(self, state):
        for widget in self._widgets.values():
            widget["state"] = state

    def _train(self):
        input_path = self._widgets[_GUIWidgets.INPUT_PATH].val
        output_paths = self._widgets[_GUIWidgets.OUTPUT_PATH].val
        # Validate all files before running:
        success = self._validate_all_data(input_path, output_paths)
        if success:
            self._train2()

    def _train2(self, ignore_checks=False):
        input_path = self._widgets[_GUIWidgets.INPUT_PATH].val

        # Advanced options:
        num_epochs = self.advanced_options.num_epochs
        architecture = self.advanced_options.architecture
        user_latency = self.advanced_options.latency
        file_list = self._widgets[_GUIWidgets.OUTPUT_PATH].val
        threshold_esr = self.advanced_options.threshold_esr

        # Advanced-er options
        # If you're poking around looking for these, then maybe it's time to learn to
        # use the command-line scripts ;)
        lr = 0.004
        lr_decay = _DEFAULT_LR_DECAY
        batch_size = _DEFAULT_BATCH_SIZE
        seed = 0
        # Run it
        for file in file_list:
            print(f"Now training {file}")
            basename = re.sub(r"\.wav$", "", file.split("/")[-1])
            user_metadata = (
                self.user_metadata if self.user_metadata_flag else UserMetadata()
            )

            train_output = core.train(
<<<<<<< HEAD
                input_path,
                file,
                self._widgets[_GUIWidgets.TRAINING_DESTINATION].val,
                epochs=num_epochs,
                latency=user_latency,
=======
                self._widgets[_GUIWidgets.INPUT_PATH].val,
                file,
                self._widgets[_GUIWidgets.TRAINING_DESTINATION].val,
                epochs=num_epochs,
                latency=delay,
>>>>>>> df619915
                architecture=architecture,
                batch_size=batch_size,
                lr=lr,
                lr_decay=lr_decay,
                seed=seed,
                silent=self._checkboxes[_CheckboxKeys.SILENT_TRAINING].variable.get(),
                save_plot=self._checkboxes[_CheckboxKeys.SAVE_PLOT].variable.get(),
                modelname=basename,
                ignore_checks=ignore_checks,
                local=True,
                fit_cab=self._checkboxes[_CheckboxKeys.FIT_CAB].variable.get(),
                threshold_esr=threshold_esr,
                user_metadata=user_metadata,
            )

            if train_output.model is None:
                print("Model training failed! Skip exporting...")
                continue
            print("Model training complete!")
            print("Exporting...")
            outdir = self._widgets[_GUIWidgets.TRAINING_DESTINATION].val
            print(f"Exporting trained model to {outdir}...")
            train_output.model.net.export(
                outdir,
                basename=basename,
                user_metadata=user_metadata,
<<<<<<< HEAD
                other_metadata={
                    metadata.TRAINING_KEY: train_output.metadata.model_dump()
                },
=======
                other_metadata={TRAINING_KEY: train_output.metadata.model_dump()},
>>>>>>> df619915
            )
            print("Done!")

        # Metadata was only valid for 1 run, so make sure it's not used again unless
        # the user re-visits the window and clicks "ok"
        self.user_metadata_flag = False

    def _validate_all_data(
        self, input_path: Path, output_paths: Sequence[Path]
    ) -> bool:
        """
        Validate all the data.
        If something doesn't pass, then alert the user and ask them whether they
        want to continue.

        :return: whether we passed (NOTE: Training in spite of failure is
            triggered by a modal that is produced on failure.)
        """

        def make_message_for_file(
            output_path: str, validation_output: core.DataValidationOutput
        ) -> str:
            """
            File and explain what's wrong with it.
            """
            # TODO put this closer to what it looks at, i.e. core.DataValidationOutput
            msg = f" {Path(output_path).name}:\n"  # They all have the same directory so
            if validation_output.latency.manual is None:
                if validation_output.latency.calibration.warnings.matches_lookahead:
                    msg += (
                        "  * The calibrated latency is the maximum allowed. This is "
                        "probably because the latency calibration was triggered by noise.\n"
                    )
                if validation_output.latency.calibration.warnings.disagreement_too_high:
                    msg += "  * The calculated latencies are too different from each other.\n"
            if not validation_output.checks.passed:
                msg += "  * A data check failed (TODO in more detail).\n"
            if not validation_output.pytorch.passed:
                msg += "  * PyTorch data set errors:\n"
                for split in Split:
                    split_validation = getattr(validation_output.pytorch, split.value)
                    if not split_validation.passed:
                        msg += f"   * {split.value:10s}: {split_validation.msg}\n"
            return msg

        # Validate input
        input_validation = core.validate_input(input_path)
        if not input_validation.passed:
            self._wait_while_func(
                (lambda resume, *args, **kwargs: _OkModal(resume, *args, **kwargs)),
                f"Input file {input_path} is not recognized as a standardized input "
                "file.\nTraining cannot proceed.",
            )
            return False

        user_latency = self.advanced_options.latency
        file_validation_outputs = {
            output_path: core.validate_data(
                input_path,
                output_path,
                user_latency,
            )
            for output_path in output_paths
        }
        if any(not fv.passed for fv in file_validation_outputs.values()):
            msg = (
                "The following output files failed checks:\n"
                + "".join(
                    [
                        make_message_for_file(output_path, fv)
                        for output_path, fv in file_validation_outputs.items()
                        if not fv.passed
                    ]
                )
                + "\nIgnore and proceed?"
            )

            # Hacky to listen to the modal:
            modal_listener = {"proceed": False, "still_open": True}

            def on_yes():
                modal_listener["proceed"] = True

            def on_no():
                modal_listener["proceed"] = False

            def on_close():
                if modal_listener["proceed"]:
                    self._train2(ignore_checks=True)

            self._wait_while_func(
                (
                    lambda resume, on_yes, on_no, *args, **kwargs: _YesNoModal(
                        on_yes, on_no, resume, *args, **kwargs
                    )
                ),
                on_yes=on_yes,
                on_no=on_no,
                msg=msg,
                on_close=on_close,
                label_kwargs={"anchor": "w"},
            )
            return False
        return True

    def _wait_while_func(self, func, *args, **kwargs):
        """
        Disable this GUI while something happens.
        That function _needs_ to call the provided self._resume when it's ready to
        release me!
        """
        self._disable()
        func(self._resume, *args, **kwargs)


# some typing functions
def _non_negative_int(val):
    val = int(val)
    if val < 0:
        val = 0
    return val


def _type_or_null(T, val):
    val = val.rstrip()
    if val == "null":
        return val
    return T(val)


_int_or_null = partial(_type_or_null, int)
_float_or_null = partial(_type_or_null, float)


def _type_or_null_inv(val):
    return "null" if val is None else str(val)


def _rstripped_str(val):
    return str(val).rstrip()


class _LabeledOptionMenu(object):
    """
    Label (left) and radio buttons (right)
    """

    def __init__(
        self, frame: tk.Frame, label: str, choices: Enum, default: Optional[Enum] = None
    ):
        """
        :param command: Called to propagate option selection. Is provided with the
            value corresponding to the radio button selected.
        """
        self._frame = frame
        self._choices = choices
        height = _BUTTON_HEIGHT
        bg = None
        self._label = tk.Label(
            frame,
            width=_ADVANCED_OPTIONS_LEFT_WIDTH,
            height=height,
            bg=bg,
            anchor="w",
            text=label,
        )
        self._label.pack(side=tk.LEFT)

        frame_menu = tk.Frame(frame)
        frame_menu.pack(side=tk.RIGHT)

        self._selected_value = None
        default = (list(choices)[0] if default is None else default).value
        self._menu = tk.OptionMenu(
            frame_menu,
            tk.StringVar(master=frame, value=default, name=label),
            # default,
            *[choice.value for choice in choices],  #  if choice.value!=default],
            command=self._set,
        )
        self._menu.config(width=_ADVANCED_OPTIONS_RIGHT_WIDTH)
        self._menu.pack(side=tk.RIGHT)
        # Initialize
        self._set(default)

    def get(self) -> Enum:
        return self._selected_value

    def _set(self, val: str):
        """
        Set the value selected
        """
        self._selected_value = self._choices(val)


class _LabeledText(object):
    """
    Label (left) and text input (right)
    """

    def __init__(
        self,
        frame: tk.Frame,
        label: str,
        default=None,
        type=None,
        left_width=_ADVANCED_OPTIONS_LEFT_WIDTH,
        right_width=_ADVANCED_OPTIONS_RIGHT_WIDTH,
    ):
        """
        :param command: Called to propagate option selection. Is provided with the
            value corresponding to the radio button selected.
        :param type: If provided, casts value to given type
        """
        self._frame = frame
        label_height = 2
        text_height = 1
        self._label = tk.Label(
            frame,
            width=left_width,
            height=label_height,
            bg=None,
            anchor="w",
            text=label,
        )
        self._label.pack(side=tk.LEFT)

        self._text = tk.Text(
            frame,
            width=right_width,
            height=text_height,
            bg=None,
        )
        self._text.pack(side=tk.RIGHT)

        self._type = type

        if default is not None:
            self._text.insert("1.0", str(default))

    def get(self):
        try:
            val = self._text.get("1.0", tk.END)  # Line 1, character zero (wat)
            if self._type is not None:
                val = self._type(val)
            return val
        except tk.TclError:
            return None


class _AdvancedOptionsGUI(object):
    """
    A window to hold advanced options (Architecture and number of epochs)
    """

    def __init__(self, resume_main, parent: _GUI):
        self._parent = parent
        self._root = _TopLevelWithOk(self._apply, resume_main)
        self._root.title("Advanced Options")

        # Architecture: radio buttons
        self._frame_architecture = tk.Frame(self._root)
        self._frame_architecture.pack()
        self._architecture = _LabeledOptionMenu(
            self._frame_architecture,
            "Architecture",
            core.Architecture,
            default=self._parent.advanced_options.architecture,
        )

        # Number of epochs: text box
        self._frame_epochs = tk.Frame(self._root)
        self._frame_epochs.pack()

        self._epochs = _LabeledText(
            self._frame_epochs,
            "Epochs",
            default=str(self._parent.advanced_options.num_epochs),
            type=_non_negative_int,
        )

        # Delay: text box
        self._frame_latency = tk.Frame(self._root)
        self._frame_latency.pack()

        self._latency = _LabeledText(
            self._frame_latency,
            "Reamp latency",
            default=_type_or_null_inv(self._parent.advanced_options.latency),
            type=_int_or_null,
        )

        # Threshold ESR
        self._frame_threshold_esr = tk.Frame(self._root)
        self._frame_threshold_esr.pack()
        self._threshold_esr = _LabeledText(
            self._frame_threshold_esr,
            "Threshold ESR",
            default=_type_or_null_inv(self._parent.advanced_options.threshold_esr),
            type=_float_or_null,
        )

        # "Ok": apply and destroy
        self._frame_ok = tk.Frame(self._root)
        self._frame_ok.pack()
        self._button_ok = tk.Button(
            self._frame_ok,
            text="Ok",
            width=_BUTTON_WIDTH,
            height=_BUTTON_HEIGHT,
            command=lambda: self._root.destroy(pressed_ok=True),
        )
        self._button_ok.pack()

    def _apply(self):
        """
        Set values to parent and destroy this object
        """
        self._parent.advanced_options.architecture = self._architecture.get()
        epochs = self._epochs.get()
        if epochs is not None:
            self._parent.advanced_options.num_epochs = epochs
        latency = self._latency.get()
        # Value None is returned as "null" to disambiguate from non-set.
        if latency is not None:
            self._parent.advanced_options.latency = (
                None if latency == "null" else latency
            )
        threshold_esr = self._threshold_esr.get()
        if threshold_esr is not None:
            self._parent.advanced_options.threshold_esr = (
                None if threshold_esr == "null" else threshold_esr
            )


class _UserMetadataGUI(object):
    # Things that are auto-filled:
    # Model date
    # gain
    def __init__(self, resume_main, parent: _GUI):
        self._parent = parent
        self._root = _TopLevelWithOk(self._apply, resume_main)
        self._root.title("Metadata")

        LabeledText = partial(_LabeledText, right_width=_METADATA_RIGHT_WIDTH)

        # Name
        self._frame_name = tk.Frame(self._root)
        self._frame_name.pack()
        self._name = LabeledText(
            self._frame_name,
            "NAM name",
            default=parent.user_metadata.name,
            type=_rstripped_str,
        )
        # Modeled by
        self._frame_modeled_by = tk.Frame(self._root)
        self._frame_modeled_by.pack()
        self._modeled_by = LabeledText(
            self._frame_modeled_by,
            "Modeled by",
            default=parent.user_metadata.modeled_by,
            type=_rstripped_str,
        )
        # Gear make
        self._frame_gear_make = tk.Frame(self._root)
        self._frame_gear_make.pack()
        self._gear_make = LabeledText(
            self._frame_gear_make,
            "Gear make",
            default=parent.user_metadata.gear_make,
            type=_rstripped_str,
        )
        # Gear model
        self._frame_gear_model = tk.Frame(self._root)
        self._frame_gear_model.pack()
        self._gear_model = LabeledText(
            self._frame_gear_model,
            "Gear model",
            default=parent.user_metadata.gear_model,
            type=_rstripped_str,
        )
        # Gear type
        self._frame_gear_type = tk.Frame(self._root)
        self._frame_gear_type.pack()
        self._gear_type = _LabeledOptionMenu(
            self._frame_gear_type,
            "Gear type",
            GearType,
            default=parent.user_metadata.gear_type,
        )
        # Tone type
        self._frame_tone_type = tk.Frame(self._root)
        self._frame_tone_type.pack()
        self._tone_type = _LabeledOptionMenu(
            self._frame_tone_type,
            "Tone type",
            ToneType,
            default=parent.user_metadata.tone_type,
        )

        # "Ok": apply and destroy
        self._frame_ok = tk.Frame(self._root)
        self._frame_ok.pack()
        self._button_ok = tk.Button(
            self._frame_ok,
            text="Ok",
            width=_BUTTON_WIDTH,
            height=_BUTTON_HEIGHT,
            command=lambda: self._root.destroy(pressed_ok=True),
        )
        self._button_ok.pack()

    def _apply(self):
        """
        Set values to parent and destroy this object
        """
        self._parent.user_metadata.name = self._name.get()
        self._parent.user_metadata.modeled_by = self._modeled_by.get()
        self._parent.user_metadata.gear_make = self._gear_make.get()
        self._parent.user_metadata.gear_model = self._gear_model.get()
        self._parent.user_metadata.gear_type = self._gear_type.get()
        self._parent.user_metadata.tone_type = self._tone_type.get()
        self._parent.user_metadata_flag = True


def _install_error():
    window = tk.Tk()
    window.title("ERROR")
    label = tk.Label(
        window,
        width=45,
        height=2,
        text="The NAM training software has not been installed correctly.",
    )
    label.pack()
    button = tk.Button(window, width=10, height=2, text="Quit", command=window.destroy)
    button.pack()
    window.mainloop()


def run():
    if _install_is_valid:
        _gui = _GUI()
        _gui.mainloop()
    else:
        _install_error()


if __name__ == "__main__":
    run()<|MERGE_RESOLUTION|>--- conflicted
+++ resolved
@@ -609,19 +609,11 @@
             )
 
             train_output = core.train(
-<<<<<<< HEAD
                 input_path,
                 file,
                 self._widgets[_GUIWidgets.TRAINING_DESTINATION].val,
                 epochs=num_epochs,
                 latency=user_latency,
-=======
-                self._widgets[_GUIWidgets.INPUT_PATH].val,
-                file,
-                self._widgets[_GUIWidgets.TRAINING_DESTINATION].val,
-                epochs=num_epochs,
-                latency=delay,
->>>>>>> df619915
                 architecture=architecture,
                 batch_size=batch_size,
                 lr=lr,
@@ -648,13 +640,9 @@
                 outdir,
                 basename=basename,
                 user_metadata=user_metadata,
-<<<<<<< HEAD
                 other_metadata={
                     metadata.TRAINING_KEY: train_output.metadata.model_dump()
                 },
-=======
-                other_metadata={TRAINING_KEY: train_output.metadata.model_dump()},
->>>>>>> df619915
             )
             print("Done!")
 
