--- conflicted
+++ resolved
@@ -6,7 +6,7 @@
 Hide the mess in Colab to make things look pretty for users.
 """
 
-from enum import Enum
+
 from pathlib import Path
 from typing import Optional, Tuple
 
@@ -16,22 +16,8 @@
 from ..data import REQUIRED_RATE, wav_to_np
 
 from ._version import Version
-from .gui import export, train
+from .gui import _Architecture, export, train
 
-<<<<<<< HEAD
-=======
-class _Architecture(Enum):
-    STANDARD = "standard"
-    LITE = "lite"
-    FEATHER = "feather"
-
-
-class _Version:
-    def __init__(self, major: int, minor: int, patch: int):
-        self.major = major
-        self.minor = minor
-        self.patch = patch
->>>>>>> 1caec259
 
 _INPUT_BASENAMES = ((Version(1, 1, 1), "v1_1_1.wav"), (Version(1, 0, 0), "v1.wav"))
 _BUGGY_INPUT_BASENAMES = {
@@ -68,242 +54,6 @@
     return input_version, input_basename
 
 
-<<<<<<< HEAD
-=======
-def _calibrate_delay_v1() -> int:
-    safety_factor = 4
-    # Locations of blips in v1 signal file:
-    i1, i2 = 12_000, 36_000
-    j1_start_looking = i1 - 1_000
-    j2_start_looking = i2 - 1_000
-
-    y = wav_to_np(_OUTPUT_BASENAME)[:48_000]
-
-    background_level = np.max(np.abs(y[:6_000]))
-    trigger_threshold = max(background_level + 0.01, 1.01 * background_level)
-    j1 = np.where(np.abs(y[j1_start_looking:j2_start_looking]) > trigger_threshold)[0][
-        0
-    ]
-    j2 = np.where(np.abs(y[j2_start_looking:]) > trigger_threshold)[0][0]
-
-    delay_1 = (j1 + j1_start_looking) - i1
-    delay_2 = (j2 + j2_start_looking) - i2
-    print(f"Delays: {delay_1}, {delay_2}")
-    delay = int(np.min([delay_1, delay_2])) - safety_factor
-    print(f"Final delay is {delay}")
-    return delay
-
-
-def _plot_delay_v1(delay: int, input_basename: str):
-    print("Plotting the delay for manual inspection...")
-    x = wav_to_np(input_basename)[:48_000]
-    y = wav_to_np(_OUTPUT_BASENAME)[:48_000]
-    i = np.where(np.abs(x) > 0.1)[0][0]  # In case resampled poorly
-    di = 20
-    plt.figure()
-    # plt.plot(x[i - di : i + di], ".-", label="Input")
-    plt.plot(
-        np.arange(-di, di),
-        y[i - di + delay : i + di + delay],
-        ".-",
-        label="Output",
-    )
-    plt.axvline(x=0, linestyle="--", color="C1")
-    plt.legend()
-    plt.show()  # This doesn't freeze the notebook
-
-
-def _calibrate_delay(
-    delay: Optional[int], input_version: _Version, input_basename: str
-) -> int:
-    if input_version.major == 1:
-        calibrate, plot = _calibrate_delay_v1, _plot_delay_v1
-    else:
-        raise NotImplementedError(
-            f"Input calibration not implemented for input version {input_version}"
-        )
-    if delay is not None:
-        print(f"Delay is specified as {delay}")
-    else:
-        print("Delay wasn't provided; attempting to calibrate automatically...")
-        delay = calibrate()
-    plot(delay, input_basename)
-    return delay
-
-
-def _get_wavenet_config(architecture):
-    return {
-        _Architecture.STANDARD: {
-            "layers_configs": [
-                {
-                    "input_size": 1,
-                    "condition_size": 1,
-                    "channels": 16,
-                    "head_size": 8,
-                    "kernel_size": 3,
-                    "dilations": [1, 2, 4, 8, 16, 32, 64, 128, 256, 512],
-                    "activation": "Tanh",
-                    "gated": False,
-                    "head_bias": False,
-                },
-                {
-                    "condition_size": 1,
-                    "input_size": 16,
-                    "channels": 8,
-                    "head_size": 1,
-                    "kernel_size": 3,
-                    "dilations": [1, 2, 4, 8, 16, 32, 64, 128, 256, 512],
-                    "activation": "Tanh",
-                    "gated": False,
-                    "head_bias": True,
-                },
-            ],
-            "head_scale": 0.02,
-        },
-        _Architecture.LITE: {
-            "layers_configs": [
-                {
-                    "input_size": 1,
-                    "condition_size": 1,
-                    "channels": 12,
-                    "head_size": 6,
-                    "kernel_size": 3,
-                    "dilations": [1, 2, 4, 8, 16, 32, 64],
-                    "activation": "Tanh",
-                    "gated": False,
-                    "head_bias": False,
-                },
-                {
-                    "condition_size": 1,
-                    "input_size": 12,
-                    "channels": 6,
-                    "head_size": 1,
-                    "kernel_size": 3,
-                    "dilations": [128, 256, 512, 1, 2, 4, 8, 16, 32, 64, 128, 256, 512],
-                    "activation": "Tanh",
-                    "gated": False,
-                    "head_bias": True,
-                },
-            ],
-            "head_scale": 0.02,
-        },
-        _Architecture.FEATHER: {
-            "layers_configs": [
-                {
-                    "input_size": 1,
-                    "condition_size": 1,
-                    "channels": 8,
-                    "head_size": 4,
-                    "kernel_size": 3,
-                    "dilations": [1, 2, 4, 8, 16, 32, 64],
-                    "activation": "Tanh",
-                    "gated": False,
-                    "head_bias": False,
-                },
-                {
-                    "condition_size": 1,
-                    "input_size": 8,
-                    "channels": 4,
-                    "head_size": 1,
-                    "kernel_size": 3,
-                    "dilations": [128, 256, 512, 1, 2, 4, 8, 16, 32, 64, 128, 256, 512],
-                    "activation": "Tanh",
-                    "gated": False,
-                    "head_bias": True,
-                },
-            ],
-            "head_scale": 0.02,
-        },
-    }[architecture]
-
-
-def _get_configs(
-    input_basename: str,
-    delay: int,
-    epochs: int,
-    architecture: _Architecture,
-    lr: float,
-    lr_decay: float,
-):
-    val_seconds = 9
-    train_val_split = -val_seconds * REQUIRED_RATE
-    data_config = {
-        "train": {"ny": 8192, "stop": train_val_split},
-        "validation": {"ny": None, "start": train_val_split},
-        "common": {
-            "x_path": input_basename,
-            "y_path": _OUTPUT_BASENAME,
-            "delay": delay,
-        },
-    }
-    model_config = {
-        "net": {
-            "name": "WaveNet",
-            # This should do decently. If you really want a nice model, try turning up
-            # "channels" in the first block and "input_size" in the second from 12 to 16.
-            "config": _get_wavenet_config(architecture),
-        },
-        "loss": {"val_loss": "esr"},
-        "optimizer": {"lr": lr},
-        "lr_scheduler": {"class": "ExponentialLR", "kwargs": {"gamma": 1.0 - lr_decay}},
-    }
-    learning_config = {
-        "train_dataloader": {
-            "batch_size": 16,
-            "shuffle": True,
-            "pin_memory": True,
-            "drop_last": True,
-            "num_workers": 0,
-        },
-        "val_dataloader": {},
-        "trainer": {"accelerator": "gpu", "devices": 1, "max_epochs": epochs},
-    }
-    return data_config, model_config, learning_config
-
-
-def _esr(pred: torch.Tensor, target: torch.Tensor) -> float:
-    return (
-        torch.mean(torch.square(pred - target)).item()
-        / torch.mean(torch.square(target)).item()
-    )
-
-
-def _plot(
-    model, ds, window_start: Optional[int] = None, window_end: Optional[int] = None
-):
-    print("Plotting a comparison of your model with the target output...")
-    with torch.no_grad():
-        tx = len(ds.x) / 48_000
-        print(f"Run (t={tx:.2f} sec)")
-        t0 = time()
-        output = model(ds.x).flatten().cpu().numpy()
-        t1 = time()
-        print(f"Took {t1 - t0:.2f} sec ({tx / (t1 - t0):.2f}x)")
-
-    esr = _esr(torch.Tensor(output), ds.y)
-    # Trying my best to put numbers to it...
-    if esr < 0.01:
-        esr_comment = "Great!"
-    elif esr < 0.035:
-        esr_comment = "Not bad!"
-    elif esr < 0.1:
-        esr_comment = "...This *might* sound ok!"
-    elif esr < 0.3:
-        esr_comment = "...This probably won't sound great :("
-    else:
-        esr_comment = "...Something seems to have gone wrong."
-    print(f"Error-signal ratio = {esr:.3f}")
-    print(esr_comment)
-
-    plt.figure(figsize=(16, 5))
-    plt.plot(output[window_start:window_end], label="Prediction")
-    plt.plot(ds.y[window_start:window_end], linestyle="--", label="Target")
-    plt.title(f"ESR={esr:.3f}")
-    plt.legend()
-    plt.show()
-
-
->>>>>>> 1caec259
 def _get_valid_export_directory():
     def get_path(version):
         return Path("exported_models", f"version_{version}")
@@ -317,19 +67,10 @@
 def run(
     epochs: int = 100,
     delay: Optional[int] = None,
-<<<<<<< HEAD
-    stage_1_channels: int = 16,
-    stage_2_channels: int = 8,
-    head_scale: float = 0.02,
-    lr: float = 0.004,
-    lr_decay: float = 0.007,
-    seed: Optional[int] = 0,
-=======
     architecture: str = "standard",
-    lr=0.004,
-    lr_decay=0.007,
-    seed=0,
->>>>>>> 1caec259
+    lr: float=0.004,
+    lr_decay: float=0.007,
+    seed: Optional[int]=0,
 ):
     """
     :param epochs: How amny epochs we'll train for.
@@ -341,20 +82,6 @@
     :param lr_decay: The amount by which the learning rate decays each epoch
     :param seed: RNG seed for reproducibility.
     """
-<<<<<<< HEAD
-=======
-    torch.manual_seed(seed)
-    input_version, input_basename = _check_for_files()
-    delay = _calibrate_delay(delay, input_version, input_basename)
-    data_config, model_config, learning_config = _get_configs(
-        input_basename,
-        delay,
-        epochs,
-        _Architecture(architecture),
-        lr,
-        lr_decay,
-    )
->>>>>>> 1caec259
 
     input_version, input_basename = _check_for_files()
 
@@ -362,11 +89,10 @@
         input_basename,
         _OUTPUT_BASENAME,
         _TRAIN_PATH,
+        input_version=input_version,
         epochs=epochs,
         delay=delay,
-        stage_1_channels=stage_1_channels,
-        stage_2_channels=stage_2_channels,
-        head_scale=head_scale,
+        architecture=architecture,
         lr=lr,
         lr_decay=lr_decay,
         seed=seed,
