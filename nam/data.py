# File: data.py
# Created Date: Saturday February 5th 2022
# Author: Steven Atkinson (steven@atkinson.mn)

import abc
from collections import namedtuple
from dataclasses import dataclass
from enum import Enum
from pathlib import Path
from typing import Dict, Optional, Sequence, Tuple, Union

import numpy as np
import torch
import wavio
from torch.utils.data import Dataset as _Dataset
from tqdm import tqdm

from ._core import InitializableFromConfig

_REQUIRED_SAMPWIDTH = 3
_REQUIRED_RATE = 48_000
_REQUIRED_CHANNELS = 1  # Mono


class Split(Enum):
    TRAIN = "train"
    VALIDATION = "validation"


@dataclass
class WavInfo:
    sampwidth: int
    rate: int


def wav_to_np(
    filename: Union[str, Path],
    require_match: Optional[Union[str, Path]] = None,
    required_shape: Optional[Tuple[int]] = None,
    required_wavinfo: Optional[WavInfo] = None,
    preroll: Optional[int] = None,
    info: bool = False,
) -> Union[np.ndarray, Tuple[np.ndarray, WavInfo]]:
    """
    :param preroll: Drop this many samples off the front
    """
    x_wav = wavio.read(str(filename))
    assert x_wav.data.shape[1] == _REQUIRED_CHANNELS, "Mono"
    assert x_wav.sampwidth == _REQUIRED_SAMPWIDTH, "24-bit"
    assert x_wav.rate == _REQUIRED_RATE, "48 kHz"

    if require_match is not None:
        assert required_shape is None
        assert required_wavinfo is None
        y_wav = wavio.read(str(require_match))
        required_shape = y_wav.data.shape
        required_wavinfo = WavInfo(y_wav.sampwidth, y_wav.rate)
    if required_wavinfo is not None:
        if x_wav.rate != required_wavinfo.rate:
            raise ValueError(
                f"Mismatched rates {x_wav.rate} versus {required_wavinfo.rate}"
            )
    arr_premono = x_wav.data[preroll:] / (2.0 ** (8 * x_wav.sampwidth - 1))
    if required_shape is not None:
        if arr_premono.shape != required_shape:
            raise ValueError(
                f"Mismatched shapes {arr_premono.shape} versus {required_shape}"
            )
        # sampwidth fine--we're just casting to 32-bit float anyways
    arr = arr_premono[:, 0]
    return arr if not info else (arr, WavInfo(x_wav.sampwidth, x_wav.rate))


def wav_to_tensor(
    *args, info: bool = False, **kwargs
) -> Union[torch.Tensor, Tuple[torch.Tensor, WavInfo]]:
    out = wav_to_np(*args, info=info, **kwargs)
    if info:
        arr, info = out
        return torch.Tensor(arr), info
    else:
        arr = out
        return torch.Tensor(arr)


def tensor_to_wav(
    x: torch.Tensor,
    filename: Union[str, Path],
    rate: int = 48_000,
    sampwidth: int = 3,
    scale="none",
):
    wavio.write(
        filename,
        (torch.clamp(x, -1.0, 1.0) * (2 ** (8 * sampwidth - 1)))
        .detach()
        .cpu()
        .numpy()
        .astype(np.int32),
        rate,
        scale=scale,
        sampwidth=sampwidth,
    )


class AbstractDataset(_Dataset, abc.ABC):
    @abc.abstractmethod
    def __getitem__(
        self, idx
    ) -> Union[
        Tuple[torch.Tensor, torch.Tensor],
        Tuple[torch.Tensor, torch.Tensor, torch.Tensor],
    ]:
        pass


class Dataset(AbstractDataset, InitializableFromConfig):
    """
    Take a pair of matched audio files and serve input + output pairs.
    
    No conditioning parameters associated w/ the data.
    """

    def __init__(
        self,
        x: torch.Tensor,
        y: torch.Tensor,
        nx: int,
        ny: Optional[int],
        start: Optional[int] = None,
        stop: Optional[int] = None,
        delay: Optional[int] = None,
        y_scale: float = 1.0,
        x_path: Optional[Union[str, Path]] = None,
        y_path: Optional[Union[str, Path]] = None,
    ):
        """
        :param start: In samples
        :param stop: In samples
        :param delay: In samples. Positive means we get rid of the start of x, end of y.
        """
        x, y = [z[start:stop] for z in (x, y)]
        if delay is not None:
            if delay > 0:
                x = x[:-delay]
                y = y[delay:]
            elif delay < 0:
                x = x[-delay:]
                y = y[:delay]
        y = y * y_scale
        self._x_path = x_path
        self._y_path = y_path
        self._validate_inputs(x, y, nx, ny)
        self._x = x
        self._y = y
        self._nx = nx
        self._ny = ny if ny is not None else len(x) - nx + 1

    def __getitem__(self, idx: int) -> Tuple[torch.Tensor, torch.Tensor]:
        if idx >= len(self):
            raise IndexError(f"Attempted to access datum {idx}, but len is {len(self)}")
        i = idx * self._ny
        j = i + self.y_offset
        return self.x[i : i + self._nx + self._ny - 1], self.y[j : j + self._ny]

    def __len__(self) -> int:
        n = len(self.x)
        # If ny were 1
        single_pairs = n - self._nx + 1
        return single_pairs // self._ny

    @property
    def ny(self) -> int:
        return self._ny

    @property
    def x(self):
        return self._x

    @property
    def y(self):
        return self._y

    @property
    def y_offset(self) -> int:
        return self._nx - 1

    @classmethod
    def parse_config(cls, config):
        x, x_wavinfo = wav_to_tensor(config["x_path"], info=True)
        y = wav_to_tensor(
            config["y_path"],
            preroll=config.get("y_preroll"),
            required_shape=(len(x), 1),
            required_wavinfo=x_wavinfo,
        )
        return {
            "x": x,
            "y": y,
            "nx": config["nx"],
            "ny": config["ny"],
            "start": config.get("start"),
            "stop": config.get("stop"),
            "delay": config.get("delay"),
            "y_scale": config.get("y_scale", 1.0),
            "x_path": config["x_path"],
            "y_path": config["y_path"],
        }

    def _validate_inputs(self, x, y, nx, ny):
        assert x.ndim == 1
        assert y.ndim == 1
        assert len(x) == len(y)
        assert nx <= len(x)
        if ny is not None:
            assert ny <= len(y) - nx + 1
        if torch.abs(y).max() >= 1.0:
            msg = "Output clipped."
            if self._y_path is not None:
                msg += f"Source is {self._y_path}"
            raise ValueError(msg)
<<<<<<< HEAD


class ParametricDataset(Dataset):
    """
    Additionally tracks some conditioning parameters
    """

    def __init__(self, params: Dict[str, Union[bool, float, int]], *args, **kwargs):
        super().__init__(*args, **kwargs)
        self._keys = sorted(tuple(k for k in params.keys()))
        self._vals = torch.Tensor([float(params[k]) for k in self._keys])

    @classmethod
    def parse_config(cls, config):
        params = config["params"]
        return {"params": params, **super().parse_config(config)}

    def __getitem__(self, idx: int) -> Tuple[torch.Tensor, torch.Tensor, torch.Tensor]:
        # FIXME don't override signature
        x, y = super().__getitem__(idx)
        return self.vals, x, y

    @property
    def keys(self) -> Tuple[str]:
        return self._keys

    @property
    def vals(self):
        return self._vals
=======
>>>>>>> 1c53cba5


class ConcatDataset(AbstractDataset, InitializableFromConfig):
    def __init__(self, datasets: Sequence[Dataset]):
        self._validate_datasets(datasets)
        self._datasets = datasets

    def __getitem__(self, idx: int) -> Tuple[torch.Tensor, torch.Tensor]:
        for d in self._datasets:
            if idx < len(d):
                return d[idx]
            else:
                idx = idx - len(d)

    def __len__(self) -> int:
        return sum(len(d) for d in self._datasets)

    @classmethod
    def parse_config(cls, config):
<<<<<<< HEAD
        init = (
            ParametricDataset.init_from_config
            if config["parametric"]
            else Dataset.init_from_config
        )
        return {"datasets": tuple(init(c) for c in tqdm(config["dataset_configs"], desc="Loading data"))}
=======
        return {
            "datasets": tuple(
                Dataset.init_from_config(c)
                for c in tqdm(config["dataset_configs"], desc="Loading data")
            )
        }
>>>>>>> 1c53cba5

    @classmethod
    def _validate_datasets(cls, datasets: Sequence[Dataset]):
        Reference = namedtuple("Reference", ("index", "val"))
<<<<<<< HEAD
        ref_keys, ref_ny = None, None
=======
        ref_ny = None
>>>>>>> 1c53cba5
        for i, d in enumerate(datasets):
            ref_ny = Reference(i, d.ny) if ref_ny is None else ref_ny
            if d.ny != ref_ny.val:
                raise ValueError(
<<<<<<< HEAD
                    f"Mismatch between ny of datasets {ref_ny.index} ({ref_ny.val}) and {i} ({d.ny})"
                )
            if isinstance(d, ParametricDataset):
                val = d.keys
                if ref_keys is None:
                    ref_keys = Reference(i, val)
                if val != ref_keys.val:
                    raise ValueError(
                        f"Mismatch between keys of datasets {ref_keys.index} "
                        f"({ref_keys.val}) and {i} ({val})"
                    )
=======
                    f"Mismatch between ny of datasets {ref_ny.index} ({ref_ny.val}) and"
                    f" {i} ({d.ny})"
                )
>>>>>>> 1c53cba5


def init_dataset(config, split: Split) -> AbstractDataset:
    parametric = config.get("parametric", False)
    base_config = config[split.value]
    common = config.get("common", {})
    if isinstance(base_config, dict):
        init = (
            ParametricDataset.init_from_config
            if parametric
            else Dataset.init_from_config
        )
        return init({**common, **base_config})
    elif isinstance(base_config, list):
        return ConcatDataset.init_from_config(
<<<<<<< HEAD
            {
                "parametric": parametric,
                "dataset_configs": [{**common, **c} for c in base_config],
            }
        )
=======
            {"dataset_configs": [{**common, **c} for c in base_config]}
        )
    else:
        raise TypeError(f"Unrecognized config type {type(base_config)}")
>>>>>>> 1c53cba5
<|MERGE_RESOLUTION|>--- conflicted
+++ resolved
@@ -219,7 +219,6 @@
             if self._y_path is not None:
                 msg += f"Source is {self._y_path}"
             raise ValueError(msg)
-<<<<<<< HEAD
 
 
 class ParametricDataset(Dataset):
@@ -249,8 +248,6 @@
     @property
     def vals(self):
         return self._vals
-=======
->>>>>>> 1c53cba5
 
 
 class ConcatDataset(AbstractDataset, InitializableFromConfig):
@@ -270,35 +267,25 @@
 
     @classmethod
     def parse_config(cls, config):
-<<<<<<< HEAD
         init = (
             ParametricDataset.init_from_config
             if config["parametric"]
             else Dataset.init_from_config
         )
-        return {"datasets": tuple(init(c) for c in tqdm(config["dataset_configs"], desc="Loading data"))}
-=======
         return {
             "datasets": tuple(
-                Dataset.init_from_config(c)
-                for c in tqdm(config["dataset_configs"], desc="Loading data")
+                init(c) for c in tqdm(config["dataset_configs"], desc="Loading data")
             )
         }
->>>>>>> 1c53cba5
 
     @classmethod
     def _validate_datasets(cls, datasets: Sequence[Dataset]):
         Reference = namedtuple("Reference", ("index", "val"))
-<<<<<<< HEAD
         ref_keys, ref_ny = None, None
-=======
-        ref_ny = None
->>>>>>> 1c53cba5
         for i, d in enumerate(datasets):
             ref_ny = Reference(i, d.ny) if ref_ny is None else ref_ny
             if d.ny != ref_ny.val:
                 raise ValueError(
-<<<<<<< HEAD
                     f"Mismatch between ny of datasets {ref_ny.index} ({ref_ny.val}) and {i} ({d.ny})"
                 )
             if isinstance(d, ParametricDataset):
@@ -310,11 +297,6 @@
                         f"Mismatch between keys of datasets {ref_keys.index} "
                         f"({ref_keys.val}) and {i} ({val})"
                     )
-=======
-                    f"Mismatch between ny of datasets {ref_ny.index} ({ref_ny.val}) and"
-                    f" {i} ({d.ny})"
-                )
->>>>>>> 1c53cba5
 
 
 def init_dataset(config, split: Split) -> AbstractDataset:
@@ -330,15 +312,8 @@
         return init({**common, **base_config})
     elif isinstance(base_config, list):
         return ConcatDataset.init_from_config(
-<<<<<<< HEAD
             {
                 "parametric": parametric,
                 "dataset_configs": [{**common, **c} for c in base_config],
             }
         )
-=======
-            {"dataset_configs": [{**common, **c} for c in base_config]}
-        )
-    else:
-        raise TypeError(f"Unrecognized config type {type(base_config)}")
->>>>>>> 1c53cba5
